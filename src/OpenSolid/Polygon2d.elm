--- conflicted
+++ resolved
@@ -408,8 +408,7 @@
 -}
 boundingBox : Polygon2d -> Maybe BoundingBox2d
 boundingBox polygon =
-<<<<<<< HEAD
-    Point2d.hullOf (outerLoop polygon)
+    BoundingBox2d.containingPoints (outerLoop polygon)
 
 
 {-| Triangulate a polygon.
@@ -421,7 +420,4 @@
 
 toMonotonePolygons : Polygon2d -> List Polygon2d
 toMonotonePolygons polygon =
-    []
-=======
-    BoundingBox2d.containingPoints (vertices polygon)
->>>>>>> 3c20d54e
+    []