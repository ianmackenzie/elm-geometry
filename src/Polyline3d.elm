--------------------------------------------------------------------------------
--------------------------------------------------------------------------------
-- This Source Code Form is subject to the terms of the Mozilla Public        --
-- License, v. 2.0. If a copy of the MPL was not distributed with this file,  --
-- you can obtain one at http://mozilla.org/MPL/2.0/.                         --
--------------------------------------------------------------------------------
--------------------------------------------------------------------------------


module Polyline3d exposing
    ( Polyline3d
    , fromVertices, on
    , vertices, segments, length, boundingBox, centroid
    , at, at_
    , scaleAbout, rotateAround, translateBy, translateIn, mirrorAcross, projectOnto, mapVertices
    , relativeTo, placeIn, projectInto
    )

{-| A `Polyline3d` represents a sequence of vertices in 3D connected by line
segments. This module contains a variety of polyline-related functionality, such
as

  - Computing the length of polylines
  - Scaling, rotating, translating and mirroring polylines
  - Converting polylines between different coordinate systems

@docs Polyline3d


# Constructors

@docs fromVertices, on


# Properties

@docs vertices, segments, length, boundingBox, centroid


# Unit conversions

@docs at, at_


# Transformations

These transformations generally behave just like [the ones in the `Point3d`
module](Point3d#transformations).

@docs scaleAbout, rotateAround, translateBy, translateIn, mirrorAcross, projectOnto, mapVertices


# Coordinate conversions

@docs relativeTo, placeIn, projectInto

-}

import Angle exposing (Angle)
import Axis3d exposing (Axis3d)
import BoundingBox3d exposing (BoundingBox3d)
import Direction3d exposing (Direction3d)
import Frame3d exposing (Frame3d)
import Geometry.Types as Types
import LineSegment3d exposing (LineSegment3d)
import Plane3d exposing (Plane3d)
import Point3d exposing (Point3d)
import Polyline2d exposing (Polyline2d)
import Quantity exposing (Quantity, Rate)
import Quantity.Extra as Quantity
import SketchPlane3d exposing (SketchPlane3d)
import Vector3d exposing (Vector3d)


{-| -}
type alias Polyline3d units coordinates =
    Types.Polyline3d units coordinates


{-| Construct a polyline from its vertices:

    examplePolyline =
        Polyline3d.fromVertices
            [ Point3d.meters 0 0 0
            , Point3d.meters 1 0 0
            , Point3d.meters 1 2 0
            , Point3d.meters 1 2 3
            ]

-}
fromVertices : List (Point3d units coordinates) -> Polyline3d units coordinates
fromVertices givenVertices =
    Types.Polyline3d givenVertices


{-| Construct a 3D polyline lying _on_ a sketch plane by providing a 2D polyline
specified in XY coordinates _within_ the sketch plane.

    Polyline3d.on SketchPlane3d.yz <|
        Polyline2d.fromVertices
            [ Point2d.meters 0 0
            , Point2d.meters 1 0
            , Point2d.meters 1 1
            , Point2d.meters 2 1
            ]
    --> Polyline3d.fromVertices
    -->     [ Point3d.meters 0 0 0
    -->     , Point3d.meters 0 1 0
    -->     , Point3d.meters 0 1 1
    -->     , Point3d.meters 0 2 1
    -->     ]

-}
on : SketchPlane3d units coordinates3d { defines : coordinates2d } -> Polyline2d units coordinates2d -> Polyline3d units coordinates3d
on sketchPlane polyline2d =
    Polyline2d.vertices polyline2d
        |> List.map (Point3d.on sketchPlane)
        |> fromVertices


{-| Convert a polyline from one units type to another, by providing a conversion
factor given as a rate of change of destination units with respect to source
units.
-}
at : Quantity Float (Rate units2 units1) -> Polyline3d units1 coordinates -> Polyline3d units2 coordinates
at rate (Types.Polyline3d polylineVertices) =
    Types.Polyline3d (List.map (Point3d.at rate) polylineVertices)


{-| Convert a polyline from one units type to another, by providing an 'inverse'
conversion factor given as a rate of change of source units with respect to
destination units.
-}
at_ : Quantity Float (Rate units1 units2) -> Polyline3d units1 coordinates -> Polyline3d units2 coordinates
at_ rate polyline =
    at (Quantity.inverse rate) polyline


{-| Get the vertices of a polyline.

    Polyline3d.vertices examplePolyline
    --> [ Point3d.meters 0 0 0
    --> , Point3d.meters 1 0 0
    --> , Point3d.meters 1 2 0
    --> , Point3d.meters 1 2 3
    --> ]

-}
vertices : Polyline3d units coordinates -> List (Point3d units coordinates)
vertices (Types.Polyline3d polylineVertices) =
    polylineVertices


{-| Get the individual segments of a polyline.

    Polyline3d.segments examplePolyline
    --> [ LineSegment3d.from
    -->     (Point3d.meters 0 0 0)
    -->     (Point3d.meters 1 0 0)
    --> , LineSegment3d.from
    -->     (Point3d.meters 1 0 0)
    -->     (Point3d.meters 1 2 0)
    --> , LineSegment3d.from
    -->     (Point3d.meters 1 2 0)
    -->     (Point3d.meters 1 2 3)
    --> ]

-}
segments : Polyline3d units coordinates -> List (LineSegment3d units coordinates)
segments polyline =
    case vertices polyline of
        [] ->
            []

        (first :: rest) as all ->
            List.map2 LineSegment3d.from all rest


{-| Get the overall length of a polyline (the sum of the lengths of its
segments).

    Polyline3d.length examplePolyline
    --> Length.meters 6

-}
length : Polyline3d units coordinates -> Quantity Float units
length polyline =
    segments polyline |> List.map LineSegment3d.length |> Quantity.sum


{-| Scale a polyline about the given center point by the given scale.
-}
scaleAbout : Point3d units coordinates -> Float -> Polyline3d units coordinates -> Polyline3d units coordinates
scaleAbout point scale polyline =
    mapVertices (Point3d.scaleAbout point scale) polyline


{-| Rotate a polyline around the given axis by the given angle.
-}
rotateAround : Axis3d units coordinates -> Angle -> Polyline3d units coordinates -> Polyline3d units coordinates
rotateAround axis angle polyline =
    mapVertices (Point3d.rotateAround axis angle) polyline


{-| Translate a polyline by the given displacement.
-}
translateBy : Vector3d units coordinates -> Polyline3d units coordinates -> Polyline3d units coordinates
translateBy vector polyline =
    mapVertices (Point3d.translateBy vector) polyline


{-| Translate a polyline in a given direction by a given distance.
-}
translateIn : Direction3d coordinates -> Quantity Float units -> Polyline3d units coordinates -> Polyline3d units coordinates
translateIn direction distance polyline =
    translateBy (Vector3d.withLength distance direction) polyline


{-| Mirror a polyline across the given plane.
-}
mirrorAcross : Plane3d units coordinates -> Polyline3d units coordinates -> Polyline3d units coordinates
mirrorAcross plane polyline =
    mapVertices (Point3d.mirrorAcross plane) polyline


{-| Find the [orthographic projection](https://en.wikipedia.org/wiki/Orthographic_projection)
of a polyline onto a plane. This will flatten the polyline.
-}
projectOnto : Plane3d units coordinates -> Polyline3d units coordinates -> Polyline3d units coordinates
projectOnto plane polyline =
    mapVertices (Point3d.projectOnto plane) polyline


{-| Transform each vertex of a polyline by the given function. All other
transformations can be defined in terms of `mapVertices`; for example,

    Polyline3d.mirrorAcross plane

is equivalent to

    Polyline3d.mapVertices (Point3d.mirrorAcross plane)

-}
mapVertices : (Point3d units1 coordinates1 -> Point3d units2 coordinates2) -> Polyline3d units1 coordinates1 -> Polyline3d units2 coordinates2
mapVertices function polyline =
    vertices polyline |> List.map function |> fromVertices


{-| Take a polyline defined in global coordinates, and return it expressed
in local coordinates relative to a given reference frame.
-}
relativeTo : Frame3d units globalCoordinates { defines : localCoordinates } -> Polyline3d units globalCoordinates -> Polyline3d units localCoordinates
relativeTo frame polyline =
    mapVertices (Point3d.relativeTo frame) polyline


{-| Take a polyline considered to be defined in local coordinates relative
to a given reference frame, and return that polyline expressed in global
coordinates.
-}
placeIn : Frame3d units globalCoordinates { defines : localCoordinates } -> Polyline3d units localCoordinates -> Polyline3d units globalCoordinates
placeIn frame polyline =
    mapVertices (Point3d.placeIn frame) polyline


{-| Project a polyline into a given sketch plane.
-}
projectInto : SketchPlane3d units coordinates3d { defines : coordinates2d } -> Polyline3d units coordinates3d -> Polyline2d units coordinates2d
projectInto sketchPlane polyline =
    vertices polyline
        |> List.map (Point3d.projectInto sketchPlane)
        |> Polyline2d.fromVertices


{-| Get the minimal bounding box containing a given polyline. Returns `Nothing`
if the polyline has no vertices.

    Polyline3d.boundingBox examplePolyline
    --> Just <|
    -->     BoundingBox3d.fromExtrema
    -->         { minX = Length.meters 0
    -->         , maxX = Length.meters 1
    -->         , minY = Length.meters 0
    -->         , maxY = Length.meters 2
    -->         , minZ = Length.meters 0
    -->         , maxZ = Length.meters 3
    -->         }

-}
boundingBox : Polyline3d units coordinates -> Maybe (BoundingBox3d units coordinates)
boundingBox polyline =
    Point3d.hullN (vertices polyline)


{-| Find the centroid (center of mass) of a polyline. This is the
length-weighted average of the edges of the polyline, _not_ the centroid of its
vertices. Returns `Nothing` if the polyline is empty (has no vertices).

    Polyline3d.centroid examplePolyline
<<<<<<< HEAD
    --> Just (Point3d.meters 0.9167 1.333 0.75)

Note that this function takes edge lengths into account; it is _not_ the same
as finding the centroid of the polyline's vertices.
=======
    --> Just <|
    -->     Point3d.fromCoordinates ( 0.9167, 1.333, 0.75 )
>>>>>>> 1aaffba4

-}
centroid : Polyline3d units coordinates -> Maybe (Point3d units coordinates)
centroid polyline =
    case ( vertices polyline, boundingBox polyline ) of
        ( [], _ ) ->
            Nothing

        ( _, Nothing ) ->
            Nothing

        ( first :: _, Just box ) ->
            let
                polylineLength =
                    length polyline
            in
            if polylineLength == Quantity.zero then
                Just first

            else
                let
                    roughCentroid =
                        BoundingBox3d.centerPoint box

                    helper =
                        refineBySegment polylineLength roughCentroid
                in
                segments polyline
                    |> List.foldl helper roughCentroid
                    |> Just


refineBySegment : Quantity Float units -> Point3d units coordinates -> LineSegment3d units coordinates -> Point3d units coordinates -> Point3d units coordinates
refineBySegment polylineLength roughCentroid segment currentCentroid =
    let
        segmentMidpoint =
            LineSegment3d.midpoint segment

        segmentLength =
            LineSegment3d.length segment
    in
    Vector3d.from roughCentroid segmentMidpoint
        |> Vector3d.scaleBy (Quantity.ratio segmentLength polylineLength)
        |> (\v -> Point3d.translateBy v currentCentroid)<|MERGE_RESOLUTION|>--- conflicted
+++ resolved
@@ -297,15 +297,7 @@
 vertices. Returns `Nothing` if the polyline is empty (has no vertices).
 
     Polyline3d.centroid examplePolyline
-<<<<<<< HEAD
     --> Just (Point3d.meters 0.9167 1.333 0.75)
-
-Note that this function takes edge lengths into account; it is _not_ the same
-as finding the centroid of the polyline's vertices.
-=======
-    --> Just <|
-    -->     Point3d.fromCoordinates ( 0.9167, 1.333, 0.75 )
->>>>>>> 1aaffba4
 
 -}
 centroid : Polyline3d units coordinates -> Maybe (Point3d units coordinates)
