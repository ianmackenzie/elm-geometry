--------------------------------------------------------------------------------
--------------------------------------------------------------------------------
-- This Source Code Form is subject to the terms of the Mozilla Public        --
-- License, v. 2.0. If a copy of the MPL was not distributed with this file,  --
-- you can obtain one at http://mozilla.org/MPL/2.0/.                         --
--------------------------------------------------------------------------------
--------------------------------------------------------------------------------


module Axis3d exposing
    ( Axis3d
    , x, y, z
    , through, withDirection, throughPoints, on
    , originPoint, direction
<<<<<<< HEAD
    , intersectionWithPlane, intersectionWithRectangle, intersectionWithSphere
=======
    , intersectionWithPlane, intersectionWithTriangle, intersectionWithSphere
>>>>>>> 0041e7e4
    , reverse, moveTo, rotateAround, translateBy, translateIn, mirrorAcross, projectOnto
    , at, at_
    , relativeTo, placeIn, projectInto
    )

{-| An `Axis3d` represents an infinitely long straight line in 3D and is defined
by an origin point and direction. Axes have several uses, such as:

  - Rotating around the axis
  - Projecting onto the axis
  - Measuring distance along the axis from the origin point

@docs Axis3d


# Constants

@docs x, y, z


# Constructors

@docs through, withDirection, throughPoints, on


# Properties

@docs originPoint, direction


# Intersection

<<<<<<< HEAD
@docs intersectionWithPlane, intersectionWithRectangle, intersectionWithSphere
=======
@docs intersectionWithPlane, intersectionWithTriangle, intersectionWithSphere
>>>>>>> 0041e7e4


# Transformations

@docs reverse, moveTo, rotateAround, translateBy, translateIn, mirrorAcross, projectOnto


# Unit conversions

@docs at, at_


# Coordinate conversions

@docs relativeTo, placeIn, projectInto

-}

import Angle exposing (Angle)
import Axis2d exposing (Axis2d)
import Direction3d exposing (Direction3d)
import Geometry.Types as Types exposing (Frame3d, LineSegment3d, Plane3d, Rectangle3d, SketchPlane3d, Sphere3d, Triangle3d)
import Point3d exposing (Point3d)
import Quantity exposing (Quantity(..), Rate)
import Unsafe.Direction3d as Direction3d
import Vector3d exposing (Vector3d)


{-| -}
type alias Axis3d units coordinates =
    Types.Axis3d units coordinates


{-| The global X axis.

    Axis3d.x
    --> Axis3d.through Point3d.origin Direction3d.x

-}
x : Axis3d units coordinates
x =
    through Point3d.origin Direction3d.x


{-| The global Y axis.

    Axis3d.y
    --> Axis3d.through Point3d.origin Direction3d.y

-}
y : Axis3d units coordinates
y =
    through Point3d.origin Direction3d.y


{-| The global Z axis.

    Axis3d.z
    --> Axis3d.through Point3d.origin Direction3d.z

-}
z : Axis3d units coordinates
z =
    through Point3d.origin Direction3d.z


{-| Construct an axis through the given point, with the given direction.

    exampleAxis =
        Axis3d.through (Point3d.meters 1 2 3) Direction3d.y

-}
through : Point3d units coordinates -> Direction3d coordinates -> Axis3d units coordinates
through givenPoint givenDirection =
    Types.Axis3d { originPoint = givenPoint, direction = givenDirection }


{-| Construct an axis with the given directoin, through the given point. Flipped
version of `through`. Having both versions allow you to do different
things with partial application:

    -- A list of axes in different directions all passing
    -- through the same origin point
    List.map (Axis3d.through point) directions

    -- A list of parallel axes (all having the same
    -- direction) through different points
    List.map (Axis3d.withDirection direction) points

-}
withDirection : Direction3d coordinates -> Point3d units coordinates -> Axis3d units coordinates
withDirection givenDirection givenPoint =
    Types.Axis3d { direction = givenDirection, originPoint = givenPoint }


{-| Attempt to construct an axis through the two given points;

    Axis3d.throughPoints p1 p2

is equivalent to

    Maybe.map (Axis3d.through firstPoint)
        (Direction3d.from firstPoint secondPoint)

-}
throughPoints : Point3d units coordinates -> Point3d units coordinates -> Maybe (Axis3d units coordinates)
throughPoints firstPoint secondPoint =
    case Direction3d.from firstPoint secondPoint of
        Just axisDirection ->
            Just (through firstPoint axisDirection)

        Nothing ->
            Nothing


{-| Construct a 3D axis lying _on_ a sketch plane by providing a 2D axis
specified in XY coordinates _within_ the sketch plane.

    axis2d =
        Axis2d.through (Point2d.meters 1 3)
            (Direction2d.degrees 30)

    Axis3d.on SketchPlane3d.xy axis2d
    --> Axis3d.through (Point3d.meters 1 3 0)
    -->     (Direction3d.xy (Angle.degrees 30))

    Axis3d.on SketchPlane3d.zx axis2d
    --> Axis3d.through (Point3d.meters 3 0 1)
    -->     (Direction3d.zx (Angle.degees 30))

-}
on : SketchPlane3d units coordinates3d { defines : coordinates2d } -> Axis2d units coordinates2d -> Axis3d units coordinates3d
on sketchPlane (Types.Axis2d axis2d) =
    through (Point3d.on sketchPlane axis2d.originPoint)
        (Direction3d.on sketchPlane axis2d.direction)


{-| Convert an axis from one units type to another, by providing a conversion
factor given as a rate of change of destination units with respect to source
units.
-}
at : Quantity Float (Rate units2 units1) -> Axis3d units1 coordinates -> Axis3d units2 coordinates
at rate (Types.Axis3d axis) =
    Types.Axis3d
        { originPoint = Point3d.at rate axis.originPoint
        , direction = axis.direction
        }


{-| Convert an axis from one units type to another, by providing an 'inverse'
conversion factor given as a rate of change of source units with respect to
destination units.
-}
at_ : Quantity Float (Rate units1 units2) -> Axis3d units1 coordinates -> Axis3d units2 coordinates
at_ rate axis =
    at (Quantity.inverse rate) axis


{-| Get the origin point of an axis.
-}
originPoint : Axis3d units coordinates -> Point3d units coordinates
originPoint (Types.Axis3d axis) =
    axis.originPoint


{-| Get the direction of an axis.
-}
direction : Axis3d units coordinates -> Direction3d coordinates
direction (Types.Axis3d axis) =
    axis.direction


{-| Try to find the unique intersection point of an axis with a plane. If
the axis does not intersect the plane, or if it is coplanar with it (lying
perfectly in the plane), returns `Nothing`.
-}
intersectionWithPlane : Plane3d units coordinates -> Axis3d units coordinates -> Maybe (Point3d units coordinates)
intersectionWithPlane plane axis =
    let
        axisDirection =
            direction axis

        (Types.Plane3d { normalDirection }) =
            plane

        normalComponent =
            axisDirection |> Direction3d.componentIn normalDirection
    in
    if normalComponent == 0 then
        Nothing

    else
        let
            axisOrigin =
                originPoint axis

            normalDistance =
                Point3d.signedDistanceFrom plane axisOrigin

            axialDistance =
                normalDistance |> Quantity.multiplyBy (-1 / normalComponent)
        in
        Just (axisOrigin |> Point3d.translateIn axisDirection axialDistance)


{-| Try to find the unique intersection point of an axis with a triangle. If
the axis does not intersect the triangle, or if it is coplanar with it (lying
perfectly in the plane of the triangle), returns `Nothing`.
-}
intersectionWithTriangle : Triangle3d units coordinates -> Axis3d units coordinates -> Maybe (Point3d units coordinates)
intersectionWithTriangle triangle axis =
    let
        (Types.Triangle3d ( p0, p1, p2 )) =
            triangle

        axisDirection =
            direction axis |> Vector3d.withLength (Quantity.unsafe 1)

        e1 =
            Vector3d.from p0 p1

        e2 =
            Vector3d.from p0 p2

        pvec =
            Vector3d.cross axisDirection e2

        scale =
            Vector3d.dot e1 pvec
    in
    if scale == Quantity.zero then
        Nothing

    else
        let
            tvec =
                Vector3d.from p0 (originPoint axis)

            u =
                Quantity.ratio (Vector3d.dot tvec pvec) scale
        in
        if u < 0 || u > 1 then
            Nothing

        else
            let
                qvec =
                    Vector3d.cross tvec e1

                v =
                    Quantity.ratio (Vector3d.dot axisDirection qvec) scale
            in
            if v < 0 || u + v > 1 then
                Nothing

            else
                p0
                    |> Point3d.translateBy (Vector3d.scaleBy u e1)
                    |> Point3d.translateBy (Vector3d.scaleBy v e2)
                    |> Just


{-| Try to find the unique intersection point of an axis with a rectangle. If
the axis does not intersect the rectangle, or if it is coplanar with it (lying
perfectly in the plane of the rectangle), returns `Nothing`.
-}
intersectionWithRectangle : Rectangle3d units coordinates -> Axis3d units coordinates -> Maybe (Point3d units coordinates)
intersectionWithRectangle (Types.Rectangle3d { axes, dimensions }) axis =
    let
        (Types.SketchPlane3d sketchPlane) =
            axes

        plane =
            Types.Plane3d
                { normalDirection =
                    Direction3d.unsafeCrossProduct
                        sketchPlane.xDirection
                        sketchPlane.yDirection
                , originPoint = sketchPlane.originPoint
                }
    in
    case intersectionWithPlane plane axis of
        (Just point) as result ->
            let
                ( Quantity width, Quantity height ) =
                    dimensions

                (Types.Point2d p) =
                    Point3d.projectInto (Types.SketchPlane3d sketchPlane) point
            in
            if abs p.x / width <= 0.5 && abs p.y / height <= 0.5 then
                result

            else
                Nothing

        Nothing ->
            Nothing


{-| Attempt to find the intersection of an axis with a sphere. The two points
will be in order of signed distance along the axis. Returns `Nothing` if there
is no intersection.
-}
intersectionWithSphere : Sphere3d units coordinates -> Axis3d units coordinates -> Maybe ( Point3d units coordinates, Point3d units coordinates )
intersectionWithSphere (Types.Sphere3d { centerPoint, radius }) axis =
    let
        axisOrigin =
            originPoint axis

        axisDirection =
            direction axis

        circleCenterToOrigin =
            Vector3d.from centerPoint axisOrigin

        (Types.Vector3d cto) =
            circleCenterToOrigin

        ctoLengthSquared =
            cto.x ^ 2 + cto.y ^ 2 + cto.z ^ 2

        (Quantity dotProduct) =
            Vector3d.componentIn axisDirection circleCenterToOrigin

        (Quantity r) =
            radius

        inRoot =
            dotProduct ^ 2 - ctoLengthSquared + r ^ 2
    in
    if inRoot < 0 then
        Nothing

    else
        let
            d1 =
                -dotProduct - sqrt inRoot

            d2 =
                -dotProduct + sqrt inRoot
        in
        Just
            ( Point3d.along axis (Quantity d1)
            , Point3d.along axis (Quantity d2)
            )


{-| Reverse the direction of an axis while keeping the same origin point.
-}
reverse : Axis3d units coordinates -> Axis3d units coordinates
reverse (Types.Axis3d axis) =
    through axis.originPoint (Direction3d.reverse axis.direction)


{-| Move an axis so that it has the given origin point but unchanged direction.
-}
moveTo : Point3d units coordinates -> Axis3d units coordinates -> Axis3d units coordinates
moveTo newOrigin (Types.Axis3d axis) =
    through newOrigin axis.direction


{-| Rotate an axis around another axis by a given angle. The axis to rotate
around is given first and the axis to rotate is given last.

    exampleAxis
        |> Axis3d.rotateAround Axis3d.z
            (Angle.degrees 90)
    --> Axis3d.withDirection Direction3d.negativeX
    -->     (Point3d.meters -2 1 3)

-}
rotateAround : Axis3d units coordinates -> Angle -> Axis3d units coordinates -> Axis3d units coordinates
rotateAround otherAxis angle =
    let
        rotatePoint =
            Point3d.rotateAround otherAxis angle

        rotateDirection =
            Direction3d.rotateAround otherAxis angle
    in
    \(Types.Axis3d axis) ->
        through (rotatePoint axis.originPoint) (rotateDirection axis.direction)


{-| Translate an axis by a given displacement. Applies the given displacement to
the axis' origin point and leaves the direction unchanged.
-}
translateBy : Vector3d units coordinates -> Axis3d units coordinates -> Axis3d units coordinates
translateBy vector (Types.Axis3d axis) =
    through (Point3d.translateBy vector axis.originPoint) axis.direction


{-| Translate an axis in a given direction by a given distance.
-}
translateIn : Direction3d coordinates -> Quantity Float units -> Axis3d units coordinates -> Axis3d units coordinates
translateIn translationDirection distance axis =
    translateBy (Vector3d.withLength distance translationDirection) axis


{-| Mirror an axis across a plane.

    Axis3d.mirrorAcross Plane3d.xy exampleAxis
    --> Axis3d.withDirection Direction3d.y
    -->     (Point3d.meters 1 2 -3)

-}
mirrorAcross : Plane3d units coordinates -> Axis3d units coordinates -> Axis3d units coordinates
mirrorAcross plane (Types.Axis3d axis) =
    through (Point3d.mirrorAcross plane axis.originPoint)
        (Direction3d.mirrorAcross plane axis.direction)


{-| Find the [orthographic projection](https://en.wikipedia.org/wiki/Orthographic_projection)
of an axis onto a plane. If the given axis is exactly perpendicular to the given
plane, returns `Nothing`.

    Axis3d.projectOnto Plane3d.xy exampleAxis
    --> Just <|
    -->     Axis3d.withDirection Direction3d.y
    -->         (Point3d.meters 1 2 0)

    Axis3d.projectOnto Plane3d.xy Axis3d.z
    --> Nothing

-}
projectOnto : Plane3d units coordinates -> Axis3d units coordinates -> Maybe (Axis3d units coordinates)
projectOnto plane (Types.Axis3d axis) =
    let
        projectedOrigin =
            Point3d.projectOnto plane axis.originPoint
    in
    Direction3d.projectOnto plane axis.direction
        |> Maybe.map (through projectedOrigin)


{-| Take an axis defined in global coordinates, and return it expressed in local
coordinates relative to a given reference frame.
-}
relativeTo : Frame3d units globalCoordinates { defines : localCoordinates } -> Axis3d units globalCoordinates -> Axis3d units localCoordinates
relativeTo frame (Types.Axis3d axis) =
    through (Point3d.relativeTo frame axis.originPoint)
        (Direction3d.relativeTo frame axis.direction)


{-| Take an axis defined in local coordinates relative to a given reference
frame, and return that axis expressed in global coordinates.
-}
placeIn : Frame3d units globalCoordinates { defines : localCoordinates } -> Axis3d units localCoordinates -> Axis3d units globalCoordinates
placeIn frame (Types.Axis3d axis) =
    through (Point3d.placeIn frame axis.originPoint)
        (Direction3d.placeIn frame axis.direction)


{-| Project an axis into a given sketch plane. Conceptually, this finds the
[orthographic projection](https://en.wikipedia.org/wiki/Orthographic_projection)
of the axis onto the plane and then expresses the projected axis in 2D sketch
coordinates.

This is only possible if the axis is not perpendicular to the sketch
plane; if it is perpendicular, `Nothing` is returned.

    Axis3d.projectInto SketchPlane3d.xy exampleAxis
    --> Just <|
    -->     Axis2d.withDirection Direction2d.y
    -->         (Point2d.meters 1 2)

    -- The global Y direction is the X direction of the
    -- YZ plane:
    Axis3d.projectInto SketchPlane3d.yz exampleAxis
    --> Just <|
    -->     Axis2d.withDirection Direction2d.x
    -->         (Point2d.meters 2 3)

    Axis3d.projectInto SketchPlane3d.xz exampleAxis
    --> Nothing

-}
projectInto : SketchPlane3d units coordinates3d { defines : coordinates2d } -> Axis3d units coordinates3d -> Maybe (Axis2d units coordinates2d)
projectInto sketchPlane (Types.Axis3d axis) =
    let
        projectedOrigin =
            Point3d.projectInto sketchPlane axis.originPoint
    in
    Direction3d.projectInto sketchPlane axis.direction
        |> Maybe.map (Axis2d.through projectedOrigin)<|MERGE_RESOLUTION|>--- conflicted
+++ resolved
@@ -12,14 +12,10 @@
     , x, y, z
     , through, withDirection, throughPoints, on
     , originPoint, direction
-<<<<<<< HEAD
-    , intersectionWithPlane, intersectionWithRectangle, intersectionWithSphere
-=======
-    , intersectionWithPlane, intersectionWithTriangle, intersectionWithSphere
->>>>>>> 0041e7e4
     , reverse, moveTo, rotateAround, translateBy, translateIn, mirrorAcross, projectOnto
     , at, at_
     , relativeTo, placeIn, projectInto
+    , intersectionWithPlane, intersectionWithRectangle, intersectionWithSphere, intersectionWithTriangle
     )
 
 {-| An `Axis3d` represents an infinitely long straight line in 3D and is defined
@@ -49,11 +45,8 @@
 
 # Intersection
 
-<<<<<<< HEAD
-@docs intersectionWithPlane, intersectionWithRectangle, intersectionWithSphere
-=======
-@docs intersectionWithPlane, intersectionWithTriangle, intersectionWithSphere
->>>>>>> 0041e7e4
+
+# @docs intersectionWithPlane, intersectionWithTriangle, intersectionWithRectangle, intersectionWithSphere
 
 
 # Transformations
